--- conflicted
+++ resolved
@@ -56,11 +56,8 @@
            , iconOffset :: Int      -- ^ Offset from top of window for icons
            , border :: Border       -- ^ NoBorder TopB BottomB or FullB
            , borderColor :: String  -- ^ Border color
-<<<<<<< HEAD
            , borderWidth :: Int     -- ^ Border width
-=======
            , alpha :: Int           -- ^ Transparency from 0 (transparent) to 255 (opaque)
->>>>>>> a98ac8fb
            , hideOnStart :: Bool    -- ^ Hide (Unmap) the window on
                                     --   initialization
            , allDesktops :: Bool    -- ^ Tell the WM to map to all desktops
