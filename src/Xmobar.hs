{-# LANGUAGE CPP #-}
-----------------------------------------------------------------------------
-- |
-- Module      :  Xmobar
-- Copyright   :  (c) Andrea Rossato
-- License     :  BSD-style (see LICENSE)
--
-- Maintainer  :  Jose A. Ortega Ruiz <jao@gnu.org>
-- Stability   :  unstable
-- Portability :  unportable
--
-- A status bar for the Xmonad Window Manager
--
-----------------------------------------------------------------------------

module Xmobar
    ( -- * Main Stuff
      -- $main
      X , XConf (..), runX
    , startLoop
    -- * Program Execution
    -- $command
    , startCommand
    -- * Window Management
    -- $window
    , createWin
    -- * Printing
    -- $print
    , drawInWin, printStrings
    ) where

import Prelude hiding (lookup)
import Graphics.X11.Xlib hiding (textExtents, textWidth)
import Graphics.X11.Xlib.Extras
import Graphics.X11.Xinerama
import Graphics.X11.Xrandr

import Control.Arrow ((&&&))
import Control.Applicative ((<$>))
import Control.Monad.Reader
import Control.Concurrent
import Control.Concurrent.STM
import Control.Exception (handle, SomeException(..))
import Data.Bits
import Data.Map hiding (foldr, map, filter)
import Data.Maybe (fromJust, isJust)

import Bitmap
import Config
import Parsers
import Commands
import Actions
import Runnable
import Signal
import Window
import XUtil
import ColorCache

#ifdef XFT
import Graphics.X11.Xft
#endif

#ifdef DBUS
import IPC.DBus
#endif

-- $main
--
-- The Xmobar data type and basic loops and functions.

-- | The X type is a ReaderT
type X = ReaderT XConf IO

-- | The ReaderT inner component
data XConf =
    XConf { display :: Display
          , rect    :: Rectangle
          , window  :: Window
          , fontS   :: XFont
          , iconS   :: Map FilePath Bitmap
          , config  :: Config
          }

-- | Runs the ReaderT
runX :: XConf -> X () -> IO ()
runX xc f = runReaderT f xc

-- | Starts the main event loop and threads
startLoop :: XConf -> TMVar SignalType -> [[(Maybe ThreadId, TVar String)]] -> IO ()
startLoop xcfg@(XConf _ _ w _ _ _) sig vs = do
#ifdef XFT
    xftInitFtLibrary
#endif
    tv <- atomically $ newTVar []
    _ <- forkIO (handle (handler "checker") (checker tv [] vs sig))
#ifdef THREADED_RUNTIME
    _ <- forkOS (handle (handler "eventer") (eventer sig))
#else
    _ <- forkIO (handle (handler "eventer") (eventer sig))
#endif
#ifdef DBUS
    runIPC sig
#endif
    eventLoop tv xcfg [] sig
  where
    handler thing (SomeException _) =
      void $ putStrLn ("Thread " ++ thing ++ " failed")
    -- Reacts on events from X
    eventer signal =
      allocaXEvent $ \e -> do
        dpy <- openDisplay ""
        xrrSelectInput    dpy (defaultRootWindow dpy) rrScreenChangeNotifyMask
        selectInput       dpy w (exposureMask .|. structureNotifyMask .|. buttonPressMask)

        forever $ do
#ifdef THREADED_RUNTIME
          nextEvent dpy e
#else
          nextEvent' dpy e
#endif
          ev <- getEvent e
          case ev of
            ConfigureEvent {} -> atomically $ putTMVar signal Reposition
            ExposeEvent {} -> atomically $ putTMVar signal Wakeup
            RRScreenChangeNotifyEvent {} -> atomically $ putTMVar signal Reposition
            ButtonEvent {} -> atomically $ putTMVar signal (Action (ev_button ev) (fi $ ev_x ev))
            _ -> return ()

-- | Send signal to eventLoop every time a var is updated
checker :: TVar [String]
           -> [String]
           -> [[(Maybe ThreadId, TVar String)]]
           -> TMVar SignalType
           -> IO ()
checker tvar ov vs signal = do
      nval <- atomically $ do
              nv <- mapM concatV vs
              guard (nv /= ov)
              writeTVar tvar nv
              return nv
      atomically $ putTMVar signal Wakeup
      checker tvar nval vs signal
    where
      concatV = fmap concat . mapM (readTVar . snd)


-- | Continuously wait for a signal from a thread or a interrupt handler
eventLoop :: TVar [String] -> XConf -> [([Action], Position, Position)] -> TMVar SignalType -> IO ()
eventLoop tv xc@(XConf d r w fs is cfg) as signal = do
      typ <- atomically $ takeTMVar signal
      case typ of
         Wakeup -> do
            str <- updateString cfg tv
            xc' <- updateCache d w is (iconRoot cfg) str >>= \c -> return xc { iconS = c }
            as' <- updateActions xc r str
            runX xc' $ drawInWin r str
            eventLoop tv xc' as' signal

         Reposition ->
            reposWindow cfg

         ChangeScreen -> do
            ncfg <- updateConfigPosition cfg
            reposWindow ncfg

         Hide   t -> hide   (t*100*1000)
         Reveal t -> reveal (t*100*1000)
         Toggle t -> toggle t

         TogglePersistent -> eventLoop
            tv xc { config = cfg { persistent = not $ persistent cfg } } as signal

         Action but x -> action but x

    where
        isPersistent = not $ persistent cfg

        hide t
            | t == 0 =
                when isPersistent (hideWindow d w) >> eventLoop tv xc as signal
            | otherwise = do
                void $ forkIO
                     $ threadDelay t >> atomically (putTMVar signal $ Hide 0)
                eventLoop tv xc as signal

        reveal t
            | t == 0 = do
                when isPersistent (showWindow r cfg d w)
                eventLoop tv xc as signal
            | otherwise = do
                void $ forkIO
                     $ threadDelay t >> atomically (putTMVar signal $ Reveal 0)
                eventLoop tv xc as signal

        toggle t = do
            ismapped <- isMapped d w
            atomically (putTMVar signal $ if ismapped then Hide t else Reveal t)
            eventLoop tv xc as signal

        reposWindow rcfg = do
          r' <- repositionWin d w fs rcfg
          eventLoop tv (XConf d r' w fs is rcfg) as signal

        updateConfigPosition ocfg =
          case position ocfg of
            OnScreen n o -> do
              srs <- getScreenInfo d
              return (if n == length srs
                       then
                        (ocfg {position = OnScreen 1 o})
                       else
                        (ocfg {position = OnScreen (n+1) o}))
            o ->
              return (ocfg {position = OnScreen 1 o})

        action button x = do
          mapM_ runAction $
            filter (\(Spawn b _) -> button `elem` b) $
            concatMap (\(a,_,_) -> a) $
            filter (\(_, from, to) -> x >= from && x <= to) as
          eventLoop tv xc as signal

-- $command

-- | Runs a command as an independent thread and returns its thread id
-- and the TVar the command will be writing to.
startCommand :: TMVar SignalType
             -> (Runnable,String,String)
             -> IO (Maybe ThreadId, TVar String)
startCommand sig (com,s,ss)
    | alias com == "" = do var <- atomically $ newTVar is
                           atomically $ writeTVar var (s ++ ss)
                           return (Nothing,var)
    | otherwise       = do var <- atomically $ newTVar is
                           let cb str = atomically $ writeTVar var (s ++ str ++ ss)
                           h <- forkIO $ start com cb
                           _ <- forkIO $ trigger com
                                       $ maybe (return ()) (atomically . putTMVar sig)
                           return (Just h,var)
    where is = s ++ "Updating..." ++ ss

updateString :: Config -> TVar [String] ->
                IO [[(Widget, String, Maybe [Action])]]
updateString conf v = do
  s <- atomically $ readTVar v
  let l:c:r:_ = s ++ repeat ""
  io $ mapM (parseString conf) [l, c, r]

updateActions :: XConf -> Rectangle -> [[(Widget, String, Maybe [Action])]] ->
                 IO [([Action], Position, Position)]
updateActions conf (Rectangle _ _ wid _) ~[left,center,right] = do
  let (d,fs) = (display &&& fontS) conf
      strLn :: [(Widget, String, Maybe [Action])] -> IO [(Maybe [Action], Position, Position)]
      strLn  = io . mapM getCoords
      iconW i = maybe 0 Bitmap.width (lookup i $ iconS conf)
      getCoords (Text s,_,a) = textWidth d fs s >>= \tw -> return (a, 0, fi tw)
      getCoords (Icon s,_,a) = return (a, 0, fi $ iconW s)
      partCoord off xs = map (\(a, x, x') -> (fromJust a, x, x')) $
                         filter (\(a, _,_) -> isJust a) $
                         scanl (\(_,_,x') (a,_,w') -> (a, x', x' + w')) (Nothing, 0, off) xs

      totSLen              = foldr (\(_,_,len) -> (+) len) 0
      remWidth xs          = fi wid - totSLen xs
      offs                 = 1
      offset a xs          = case a of
                               C -> (remWidth xs + offs) `div` 2
                               R -> remWidth xs
                               L -> offs

  fmap concat $ mapM (\(a,xs) -> (\xs' -> partCoord (offset a xs') xs') <$> strLn xs) $
                zip [L,C,R] [left,center,right]

-- $print

-- | Draws in and updates the window
drawInWin :: Rectangle -> [[(Widget, String, Maybe [Action])]] -> X ()
drawInWin (Rectangle _ _ wid ht) ~[left,center,right] = do
  r <- ask
  let (c,d ) = (config &&& display) r
      (w,fs) = (window &&& fontS  ) r
      strLn  = io . mapM getWidth
      iconW i = maybe 0 Bitmap.width (lookup i $ iconS r)
      getWidth (Text s,cl,_) = textWidth d fs s >>= \tw -> return (Text s,cl,fi tw)
      getWidth (Icon s,cl,_) = return (Icon s,cl,fi $ iconW s)

  withColors d [bgColor c, borderColor c] $ \[bgcolor, bdcolor] -> do
    gc <- io $ createGC  d w
    -- create a pixmap to write to and fill it with a rectangle
    p <- io $ createPixmap d w wid ht
         (defaultDepthOfScreen (defaultScreenOfDisplay d))
    -- the fgcolor of the rectangle will be the bgcolor of the window
    io $ setForeground d gc bgcolor
    io $ fillRectangle d p gc 0 0 wid ht
    -- write to the pixmap the new string
    printStrings p gc fs 1 L =<< strLn left
    printStrings p gc fs 1 R =<< strLn right
    printStrings p gc fs 1 C =<< strLn center
    -- draw 1 pixel border if requested
    io $ drawBorder (border c) (borderWidth c) d p gc bdcolor wid ht
    -- copy the pixmap with the new string to the window
    io $ copyArea   d p w gc 0 0 wid ht 0 0
    -- free up everything (we do not want to leak memory!)
    io $ freeGC     d gc
    io $ freePixmap d p
    -- resync
    io $ sync       d True

-- | An easy way to print the stuff we need to print
printStrings :: Drawable -> GC -> XFont -> Position
             -> Align -> [(Widget, String, Position)] -> X ()
printStrings _ _ _ _ _ [] = return ()
printStrings dr gc fontst offs a sl@((s,c,l):xs) = do
  r <- ask
  (as,ds) <- case s of
               Text t -> io $ textExtents fontst t
               Icon _ -> return (0, 0)
  let (conf,d)             = (config &&& display) r
      boffs                = borderOffset (border conf) (borderWidth conf)
      Rectangle _ _ wid ht = rect r
      totSLen              = foldr (\(_,_,len) -> (+) len) 0 sl
<<<<<<< HEAD
      valign               = boffs-1 + (fi ht + fi (as + ds)) `div` 2
=======
      verticalMargin       = (fi ht) - fi (as + ds)
      valign               = (fi ht) - (fi ds) - (verticalMargin `div` 2)
>>>>>>> e1e202ba
      remWidth             = fi wid - fi totSLen
      offset               = case a of
                               C -> (remWidth + offs) `div` 2
                               R -> remWidth
                               L -> offs
      (fc,bc)              = case break (==',') c of
                               (f,',':b) -> (f, b           )
                               (f,    _) -> (f, bgColor conf)
  case s of
    (Text t) -> io $ printString d dr fontst gc fc bc offset valign t
    (Icon p) -> io $ maybe (return ()) (drawBitmap d dr gc fc bc offset valign) (lookup p (iconS r))
  printStrings dr gc fontst (offs + l) a xs<|MERGE_RESOLUTION|>--- conflicted
+++ resolved
@@ -318,12 +318,8 @@
       boffs                = borderOffset (border conf) (borderWidth conf)
       Rectangle _ _ wid ht = rect r
       totSLen              = foldr (\(_,_,len) -> (+) len) 0 sl
-<<<<<<< HEAD
-      valign               = boffs-1 + (fi ht + fi (as + ds)) `div` 2
-=======
-      verticalMargin       = (fi ht) - fi (as + ds)
+      verticalMargin       = (fi ht) - fi (as + ds) + boffs
       valign               = (fi ht) - (fi ds) - (verticalMargin `div` 2)
->>>>>>> e1e202ba
       remWidth             = fi wid - fi totSLen
       offset               = case a of
                                C -> (remWidth + offs) `div` 2
