--- conflicted
+++ resolved
@@ -195,12 +195,12 @@
             -> Position -> Position -> String  -> IO ()
 printString d p (Core fs) gc fc bc x y s = do
     setFont d gc $ fontFromFontStruct fs
-    withColors d [fc, bc] $ \[fc', bc'] -> do
+    withColors d [fc, bc] $ \[fc', _] -> do
       setForeground d gc fc'
       drawImageString d p gc x y s
 
 printString d p (Utf8 fs) gc fc bc x y s =
-    withColors d [fc, bc] $ \[fc', bc'] -> do
+    withColors d [fc, bc] $ \[fc', _] -> do
       setForeground d gc fc'
       io $ wcDrawImageString d p fs gc x y s
 
@@ -209,15 +209,7 @@
   (a,d)  <- textExtents fs s
   gi <- xftTxtExtents' dpy fonts s
   withDrawingColors dpy drw fc bc $ \draw -> \fc' -> \bc' ->
-<<<<<<< HEAD
-    (drawXftRect draw bc' (x + 1 - fi (xglyphinfo_x gi))
-                          (y - (a + d) + 1)
-                          (xglyphinfo_xOff gi)
-                          (a + d)) >>
     (drawXftString' draw fc' fonts (toInteger x) (toInteger (y - 2)) s)
-=======
-    (drawXftString draw fc' font x (y - 2) s)
->>>>>>> a98ac8fb
 #endif
 
 
